# Distributed Downloader

MPI-based distributed downloading tool for retrieving data from diverse domains.

## Background

This MPI-based distributed downloader was initially designed for the purpose of downloading all images from the
monthly [GBIF occurrence snapshot](https://www.gbif.org/occurrence-snapshots). The overall setup is general enough that
it could be transformed into a functional tool beyond just our use; it should work on any list of URLs. We chose to
build this tool instead of using something like [img2dataset](https://github.com/rom1504/img2dataset) to better avoid
overloading source servers (GBIF documents approximately 200M images across 545 servers) and have more control over the
final dataset construction and metadata management (e.g., using `HDF5` as discussed
in [issue #1](https://github.com/Imageomics/distributed-downloader/issues/1)).

## How to Use

<<<<<<< HEAD
`distributed-downloader` utilizes multiple nodes on a High Performance Computing (HPC) system (specifically, an HPC
with `slurm` workload manager) to download a collection of images specified in a given tab-delimited text file. There
are three manual steps to get the downloader running as designed; the first two function as a preprocessing step (to be
done once with the initial file), and the third initiates the download (this step may be run multiple times for
pre-established periods and each will pick up where the last left off).

1. The first step is to run the file through `src/server_prep.py`. This includes partitioning the dataset by server to
   generate batches of 10K URLs per server. Servers are determined by the URL in the input file. Additionally, it adds a
   UUID to each entry in the file to ensure preservation of provenance throughout the download and processing and
   beyond. This processing is still GBIF occurrence snapshot-specific in that it includes filters on the input file by
   media type (`StillImage`), checks for missing `gbifID`, and checks that the record indeed contains an image (through
   the `format` column).

2. After the partitioning and filtering, `MPI_download_prep.py` must be run to establish the rate limits (by server) for
   the download. An "average" rate limit is established and then scaled based on the number of batches/simultaneous
   downloads per server (to avoid overloading a server while running simultaneous downloads). After the download is
   initialized, manual adjustments can be made based on results. Additionally, if a server returns any retry
   error (`429, 500, 501, 502, 503, 504`), the request rate for that server is reduced.

3. Finally, `submitter.py` is run with the path to the `.env` file for various download settings and paths. This can be
   run for set periods of time and will restart where it has left off on the next run. Timing for batches is set in
   the `slurm` scripts passed through the `.env`.

### Running on other systems

The parameters for step 3 can all be set in the configuration file. This includes information about your HPC account and
paths to various files, as well as distribution of work and download settings; be sure to fill in your information.
The configuration file (`config/hpc.env`) should be in this location relative to the root of the directory from which
these files are being run.
=======
`distributed-downloader` utilizes multiple nodes on a High Performance Computing (HPC) system (specifically, an HPC with `slurm` workload manager) to download a collection of images specified in a given tab-delimited text file. There are three manual steps to get the downloader running as designed; the first two function as a preprocessing step (to be done once with the initial file), and the third initiates the download (this step may be run multiple times for pre-established periods and each will pick up where the last left off).

1. The first step is to run the file through `src/server_prep.py`. This includes partitioning the dataset by server to generate batches of 10K URLs per server. Servers are determined by the URL in the input file. Additionally, it adds a UUID to each entry in the file to ensure preservation of provenance throughout the download and processing and beyond. This processing is still GBIF occurrence snapshot-specific in that it includes filters on the input file by media type (`StillImage`), checks for missing `gbifID`, and checks that the record indeed contains an image (through the `format` column).

2. After the partitioning and filtering, `MPI_download_prep.py` must be run to establish the rate limits (by server) for the download. An "average" rate limit is established and then scaled based on the number of batches/simultaneous downloads per server (to avoid overloading a server while running simultaneous downloads). After the download is initialized, manual adjustments can be made based on results. Additionally, if a server returns any retry error (`429, 500, 501, 502, 503, 504`), the request rate for that server is reduced.

3. Finally, `submitter.py` is run with the path to the `.env` file for various download settings and paths. This can be run for set periods of time and will restart where it has left off on the next run. Timing for batches is set in the `slurm` scripts passed through the `.env`.

If you want the downloader to ignore some of the servers, you can add them to the `ignored_servers.csv` file. Then you need to rerun the `MPI_download_prep.py` script to update the schedules for the changes to take effect.

### Running on other systems

The parameters for step 3 can all be set in the configuration file. This includes information about your HPC account and paths to various files, as well as distribution of work and download settings; be sure to fill in your information. 
The configuration file (`config/hpc.env`) should be in this location relative to the root of the directory from which these files are being run.

Note that the current default is to download images such that the longest side is 720 pixels. The original and resized sizes are recorded in the metadata; the aspect ratio is preserved when resizing images.
>>>>>>> 5d59d113

Note that the current default is to download images such that the longest side is 1024 pixels. The original and resized
sizes are recorded in the metadata; the aspect ratio is preserved when resizing images.

The provided `slurm` scripts for running steps 1 and 2 (`scripts/server_downloading_prep.slurm`
and `scripts/server_profiling.slurm`) must have the account info changed at the top of their
files (`#SBATCH --account=<your account here>`). These are each only run once at the start of the project

## Note on files

`resize_mpi` (`py` and `slurm`) and `resizer_scheduler.py` are scripts intended to resize the images after download. For
instance, in the case that the initial download size is set higher than intended, these can be used to adjust the size
within the given structure and repackage it. They have not been generalized to fit in with the remaining package
infrastructure and are simply extra tools that we used; they may be generalized in the future.

Downloader has two logging profiles:
- "INFO" - logs only the most important information, for example when a batch is started and finished. It also logs out any error that occurred during download, image decoding, or writing batch to the filesystem
- "DEBUG" - logs all information, for example logging start and finish of each downloaded image.

## Installation Instructions

1. Install Python 3.10 or higher
2. Install MPI, any MPI should work, tested with OpenMPI and IntelMPI.
3. Install Parallel HDF5, tested with version 1.12.2
4. Install/Update pip, setuptools, and wheel
    ```
    pip install -U wheel setuptools pip Cython
    ```
5. Install h5py:
    ```
    export CC=/path/to/mpicc
    export HDF5_MPI="ON" 
    export HDF5_DIR=/path/to/hdf5
    pip install --no-cache-dir --no-binary=h5py h5py
    ```
6. Install required packages:
    ```
    pip install -r requirements.txt
    ```

## Rules for scripts:

1. All scripts can expect to have the following custom environment variables:
    - `CONFIG_PATH`
    - `ACCOUNT`
    - `PATH_TO_INPUT`
    - `PATH_TO_OUTPUT`
    - `OUTPUT_URLS_FOLDER`
    - `OUTPUT_LOGS_FOLDER`
    - `OUTPUT_IMAGES_FOLDER`
    - `OUTPUT_SCHEDULES_FOLDER`
    - `OUTPUT_PROFILES_TABLE`
    - `OUTPUT_IGNORED_TABLE`
    - `OUTPUT_INNER_CHECKPOINT_FILE`
    - `DOWNLOADER_NUM_DOWNLOADS`
    - `DOWNLOADER_MAX_NODES`
    - `DOWNLOADER_WORKERS_PER_NODE`
    - `DOWNLOADER_CPU_PER_WORKER`
    - `DOWNLOADER_HEADER`
    - `DOWNLOADER_IMAGE_SIZE`
    - `DOWNLOADER_LOGGER_LEVEL`<|MERGE_RESOLUTION|>--- conflicted
+++ resolved
@@ -14,7 +14,6 @@
 
 ## How to Use
 
-<<<<<<< HEAD
 `distributed-downloader` utilizes multiple nodes on a High Performance Computing (HPC) system (specifically, an HPC
 with `slurm` workload manager) to download a collection of images specified in a given tab-delimited text file. There
 are three manual steps to get the downloader running as designed; the first two function as a preprocessing step (to be
@@ -36,7 +35,7 @@
 
 3. Finally, `submitter.py` is run with the path to the `.env` file for various download settings and paths. This can be
    run for set periods of time and will restart where it has left off on the next run. Timing for batches is set in
-   the `slurm` scripts passed through the `.env`.
+   the `slurm` scripts passed through the `.env`.If you want the downloader to ignore some of the servers, you can add them to the `ignored_servers.csv` file. Then you need to rerun the `MPI_download_prep.py` script to update the schedules for the changes to take effect.
 
 ### Running on other systems
 
@@ -44,26 +43,8 @@
 paths to various files, as well as distribution of work and download settings; be sure to fill in your information.
 The configuration file (`config/hpc.env`) should be in this location relative to the root of the directory from which
 these files are being run.
-=======
-`distributed-downloader` utilizes multiple nodes on a High Performance Computing (HPC) system (specifically, an HPC with `slurm` workload manager) to download a collection of images specified in a given tab-delimited text file. There are three manual steps to get the downloader running as designed; the first two function as a preprocessing step (to be done once with the initial file), and the third initiates the download (this step may be run multiple times for pre-established periods and each will pick up where the last left off).
 
-1. The first step is to run the file through `src/server_prep.py`. This includes partitioning the dataset by server to generate batches of 10K URLs per server. Servers are determined by the URL in the input file. Additionally, it adds a UUID to each entry in the file to ensure preservation of provenance throughout the download and processing and beyond. This processing is still GBIF occurrence snapshot-specific in that it includes filters on the input file by media type (`StillImage`), checks for missing `gbifID`, and checks that the record indeed contains an image (through the `format` column).
-
-2. After the partitioning and filtering, `MPI_download_prep.py` must be run to establish the rate limits (by server) for the download. An "average" rate limit is established and then scaled based on the number of batches/simultaneous downloads per server (to avoid overloading a server while running simultaneous downloads). After the download is initialized, manual adjustments can be made based on results. Additionally, if a server returns any retry error (`429, 500, 501, 502, 503, 504`), the request rate for that server is reduced.
-
-3. Finally, `submitter.py` is run with the path to the `.env` file for various download settings and paths. This can be run for set periods of time and will restart where it has left off on the next run. Timing for batches is set in the `slurm` scripts passed through the `.env`.
-
-If you want the downloader to ignore some of the servers, you can add them to the `ignored_servers.csv` file. Then you need to rerun the `MPI_download_prep.py` script to update the schedules for the changes to take effect.
-
-### Running on other systems
-
-The parameters for step 3 can all be set in the configuration file. This includes information about your HPC account and paths to various files, as well as distribution of work and download settings; be sure to fill in your information. 
-The configuration file (`config/hpc.env`) should be in this location relative to the root of the directory from which these files are being run.
-
-Note that the current default is to download images such that the longest side is 720 pixels. The original and resized sizes are recorded in the metadata; the aspect ratio is preserved when resizing images.
->>>>>>> 5d59d113
-
-Note that the current default is to download images such that the longest side is 1024 pixels. The original and resized
+Note that the current default is to download images such that the longest side is 720 pixels. The original and resized
 sizes are recorded in the metadata; the aspect ratio is preserved when resizing images.
 
 The provided `slurm` scripts for running steps 1 and 2 (`scripts/server_downloading_prep.slurm`
